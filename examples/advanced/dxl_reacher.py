--- conflicted
+++ resolved
@@ -20,13 +20,9 @@
 from senseact.utils import tf_set_seeds, NormalizedEnv
 
 
-<<<<<<< HEAD
-def main(port, id, baud, use_pyserial):
-=======
 def main(port: str, id: int, baud: int, use_pyserial: bool):
     tag = str(time.time())
 
->>>>>>> 6a9acf55
     # use fixed random state
     rand_state = np.random.RandomState(1).get_state()
     np.random.set_state(rand_state)
@@ -43,11 +39,7 @@
             'kwargs': {
                 "idn": id,
                 "baudrate": baud,
-<<<<<<< HEAD
-                "sensor_dt": 0.01,
-=======
                 "sensor_dt": sensor_dt,
->>>>>>> 6a9acf55
                 "device_path": port,
                 "use_ctypes_driver": not use_pyserial
             }
