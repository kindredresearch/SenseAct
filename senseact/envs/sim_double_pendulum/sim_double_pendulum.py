import numpy as np
import gym
import time

from senseact.rtrl_base_env import RTRLBaseEnv
from senseact.devices.sim_double_pendulum.gym_simulator import GymSimulator
from senseact.devices.sim_double_pendulum.cart_communicator import CartCommunicator
from senseact.devices.sim_double_pendulum.rod_communicator import RodCommunicator
from multiprocessing import Value, Process


class DoubleInvertedPendulumEnv(RTRLBaseEnv, gym.core.Env):
    """Double Inverted Pendulum Environment implemented in mujoco(DoubleInvertedPendulumEnv).

    This task simulates real world communications of the DoubleInvertedPendulumEnv-v2 by running
    the simulator (mujoco), the actuators, the sensors, in separate processes asynchronously.

    The sensors of the cartpole system are split into 2: the cart and the rod (2 links).
    The cart has a single actuator and 2 observations while the rod has a total of 9 observations.
    """

    def __init__(self,
                 agent_dt=0.01,
                 sensor_dt=[0.001, 0.001],
                 gym_dt=0.001,
                 is_render=False,
                 **kwargs
                ):
        """Inits DoubleInvertedPendulumEnv class with task and communication specific parameters.

        Args:
            agent_dt: Time step length associated with agent cycle.
            sensor_dt: List of time steps associated with each sensor cycle.
            gym_dt: Time step length associated with gym environment cycle.
                       This should match the dt increment set in openai gym.
            **kwargs: Keyword arguments
        """
        self.agent_dt = agent_dt
        self.gym_dt = gym_dt
        self.sensor_dt = sensor_dt
        self.is_render = is_render
        from gym.envs.registration import register
        register(
            id='SimDoublePendulum-v0',
            entry_point='senseact.envs.sim_double_pendulum:InvertedDoublePendulumEnvSenseAct',
            max_episode_steps=1000,
            reward_threshold=9100.0,
        )
        self.env = gym.make('SimDoublePendulum-v0') #Same as DoubleInvertedPendulumEnv-v2 but with dt=0.001s
        self.episode_steps = 0
        self.action_space = self.env.action_space
        self.observation_space = self.env.observation_space
        self._reward_ = Value('d', 0.0)
        self.observations = np.zeros(self.env.observation_space.shape[0])
        self.episode_length_step = int(2 / self.agent_dt)

        #start openai gym simulator in a separate process (simulates real word interactions)
        self._start_simulator_()

        #setup a communicator for each sensor/actuator
        # ------------------------------------------
        # CartCommunicator: reads x_cart position, velocity and sends x actuator commands
        # RodCommunicator: reads position and velocity of rod angles theta1 and theta2
        # Note that the buffer type is used to pass variables from gym environment to RL task.
        # On real robot, this buffer will be replaced by the device communication protocol.
        # ------------------------------------------
        communicator_setups = {
            'CartCommunicator': {
                'Communicator': CartCommunicator,
                'kwargs': {
                    'simulator': self.simulator,
                }
            },
            'RodCommunicator': {
                'Communicator': RodCommunicator,
                'kwargs': {
                    'simulator': self.simulator,
                }
            },
        }

        super(DoubleInvertedPendulumEnv, self).__init__(
            communicator_setups=communicator_setups,
            action_dim=1,
            observation_dim=self.observation_space.shape[0],
            dt=agent_dt,
            **kwargs
        )

    def _reset_(self):
        """Resets the environment episode."""
        #get last command sent to robot
        last_action, _, _ = self._actuator_comms['CartCommunicator'].actuator_buffer.read()
        #build new action vector [last_action[0][0], flag], where flag = 1 means reset mujoco environment
        action = np.array([last_action[0][0], 1])
        #write reset command to actuator_buffer
        self._actuator_comms['CartCommunicator'].actuator_buffer.write(action)
        time.sleep(.01)

    def _compute_sensation_(self, name, sensor_window, timestamp_window, index_window):
        """Creates and saves an observation vector based on sensory data.

        For the DoubleInvertedPendulumEnv environment the observation vector is a concatenation of:
            - cart position: x
            - link angle: [sin(theta1), sin(theta2)]
            - link angle: [cos(theta1), cos(theta2)]
            - velocities: [dx dtheta1 dtheta2]

        Args:
            name: a string specifying the name of a communicator that
                received given sensory data.
            sensor_window: a list of latest sensory observations stored in
                communicator sensor buffer. the length of list is defined by
                obs_history parameter.
            timestamp_window: a list of latest timestamp values stored in
                communicator buffer.
            index_window: a list of latest sensor index values stored in
                communicator buffer.

        Returns:
            A numpy array containing concatenated [observation, reward, done]
            vector.
        """
        if name == 'CartCommunicator':
            self.observations[[0, 5]] = sensor_window[0]
            # update local environment with most recent cart observations
            self.env.env.data.set_joint_qpos('slider', self.observations[0])
            self.env.env.data.set_joint_qvel('slider', self.observations[5])
        elif name == 'RodCommunicator':
            self.observations[[1, 3, 6, 2, 4, 7]] = sensor_window[0]
            # update local environment with most recent rod observations
            self.env.env.data.set_joint_qpos('hinge', np.arcsin(self.observations[1]))
            self.env.env.data.set_joint_qvel('hinge', self.observations[6])
            self.env.env.data.set_joint_qpos('hinge2', np.arcsin(self.observations[2]))
            self.env.env.data.set_joint_qvel('hinge2', self.observations[7])
        self._reward_.value = self._compute_reward()

        #set state of local environment with most recent observations
        self.env.env.set_state(self.env.env.data.qpos, self.env.env.data.qvel)
        x, _, y = self.env.env.data.site_xpos[0]

        #check if episode is done
        done = bool(y <= 1)

        return np.concatenate(
            (
                self.observations,
                np.array([self._reward_.value]),
                np.array([done])
            )
        )

    def _compute_actuation_(self, action, timestamp, index):
        """Creates and sends actuation packets to the communicator.

        Computes actuation commands based on agent's action and
        control type and writes actuation packets to the
        communicators' actuation buffers.

        Args:
            action: a float containing the action value
            timestamp: a float containing action timestamp
            index: an integer containing action index
        """
        self._actuation_packet_['CartCommunicator'][0] = action
        self._actuation_packet_['CartCommunicator'][-1] = 0 #flag=0 means do not reset

    def _compute_reward(self):
        """Computes reward at a given timestamp.

        The reward is defined as in
        <rllab/rllab/envs/mujoco/inverted_double_pendulum_env.py>.
        The reward is computed using the latest observations updates.

        Returns:
            An array containing the scalar reward
        """
        x, _, y = self.env.env.data.site_xpos[0]
        dist_penalty = 0.01 * x ** 2 + (y - 2) ** 2
        v1, v2 = self.env.env.data.qvel[1:3]
        vel_penalty = 1e-3 * v1 ** 2 + 5e-3 * v2 ** 2
        alive_bonus = 10
        reward = float(alive_bonus - dist_penalty - vel_penalty)
        reward *= (self.agent_dt / self.gym_dt)

        return np.array([reward])

    def _check_done(self, env_done):
        """Checks whether the episode is over.

        Args:
            env_done:  a bool specifying whether the episode should be ended.

        Returns:
            A bool specifying whether the episode is over.
        """
        #update episode length
        self.episode_steps += 1
        if self.episode_steps >= self.episode_length_step or env_done:
            # print('steps ', self.episode_steps, ' out of ', self.episode_length_step)

            done = True
        else:
            done = False
        return done

    def reset(self, blocking=True):
        """Resets environment and updates episode_steps.

        Returns:
            Array of observations
        """
        ret = super(DoubleInvertedPendulumEnv, self).reset(blocking=blocking)
        self.episode_steps = 0
        return ret

    def close(self):
        """Closes all manager threads and communicator processes.

        Overwrites rtrl_env close method.
        """
        for name, comm in self._all_comms.items():
            comm.terminate()
            comm.join()

        for process in self.simulator.sensor_pp:
            process.terminate()
            process.join()

        self.pp.terminate()
        self.pp.join()

        super(DoubleInvertedPendulumEnv, self).close()

    def _start_simulator_(self):
        """Starts gym simulator as in independent process that simulates the real world running in real-time."""
        #Define Simulator object
        self.simulator = GymSimulator(self.env,
<<<<<<< HEAD
                                      gym_dt=0.001,
                                      sensor_dt=self.sensor_dt,
                                      is_render=self.is_render,
=======
                                      gym_dt=self.gym_dt,
                                      sensor_dt=self.sensor_dt
>>>>>>> a47384a1
                                     )

        #start simulator as a separate process
        self.pp = Process(target=self.simulator.run_simulator, args=())
        self.pp.start()<|MERGE_RESOLUTION|>--- conflicted
+++ resolved
@@ -236,14 +236,9 @@
         """Starts gym simulator as in independent process that simulates the real world running in real-time."""
         #Define Simulator object
         self.simulator = GymSimulator(self.env,
-<<<<<<< HEAD
-                                      gym_dt=0.001,
+                                      gym_dt=self.gym_dt,
                                       sensor_dt=self.sensor_dt,
                                       is_render=self.is_render,
-=======
-                                      gym_dt=self.gym_dt,
-                                      sensor_dt=self.sensor_dt
->>>>>>> a47384a1
                                      )
 
         #start simulator as a separate process
