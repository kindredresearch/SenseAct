--- conflicted
+++ resolved
@@ -45,11 +45,8 @@
                  reward_type='linear',
                  delay=0,
                  max_velocity=5,
-<<<<<<< HEAD
-=======
                  use_ctypes_driver=True,
                  start_timeout=None,
->>>>>>> 256f3540
                  **kwargs
                  ):
         """ Inits DxlReacher1DEnv class with task and servo specific parameters.
@@ -375,19 +372,11 @@
         """
         if self._temperature_[-1] < self.max_temperature:
             if self._present_pos_[-1] < self.angle_low:
-<<<<<<< HEAD
                 action = self.max_torque_mag // 2
             elif self._present_pos_[-1] > self.angle_high:
                 action = -self.max_torque_mag // 2
 
             self._actuation_packet_[self._actuator_name] = action
-=======
-                self._actuation_packet_[self._comm_name] = self.max_torque_mag // 2
-            elif self._present_pos_[-1] > self.angle_high:
-                self._actuation_packet_[self._comm_name] = -self.max_torque_mag // 2
-            else:
-                self._actuation_packet_[self._comm_name] = action
->>>>>>> 256f3540
             self._action_history.append(action)
         else:
             self._actuator_comms[self._actuator_name].actuator_buffer.write(self.nothing_packet)
