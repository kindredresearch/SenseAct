--- conflicted
+++ resolved
@@ -56,10 +56,6 @@
                  accel_max=None,
                  speed_max=None,
                  dt=0.008,
-<<<<<<< HEAD
-                 delay=0.0,  # to simulate extra delay in the system
-=======
->>>>>>> 5d42476e
                  start_timeout=None,
                  **kwargs):
         """Inits ReacherEnv class with task and robot specific parameters.
@@ -115,10 +111,6 @@
                 If None, a value from setup is used.
             dt: a float specifying duration of an environment time step
                 in seconds.
-<<<<<<< HEAD
-            delay: a float specifying artificial observation delay in seconds
-=======
->>>>>>> 5d42476e
             start_timeout: The amount of time (in seconds) to wait for all communicators to start.
                             If set to None (default) the longest timeout values set by each communicator will be used. If set to
                             -1 then the environment will wait indefinitely. If set >= 0 then the timeout value provided will
@@ -158,10 +150,6 @@
         self._vel_penalty = vel_penalty  # weight of the velocity penalty
         self._deriv_action_max = deriv_action_max
         self._first_deriv_max = first_deriv_max
-<<<<<<< HEAD
-        self._delay = delay
-=======
->>>>>>> 5d42476e
         if accel_max == None:
             accel_max = setups[setup]['accel_max']
         if speed_max == None:
@@ -266,27 +254,6 @@
         # Only used with second derivative control
         self._first_deriv_ = np.zeros(len(self.action_space.low))
 
-<<<<<<< HEAD
-        # Communicator Parameters
-        communicator_setups = {'UR5':
-            {
-                'num_sensor_packets': obs_history,
-
-                'kwargs': {'host': self._host,
-                           'actuation_sync_period': actuation_sync_period,
-                           'buffer_len': obs_history + SharedBuffer.DEFAULT_BUFFER_LEN,
-                           }
-            }
-        }
-        if self._delay > 0:
-            from senseact.devices.ur.ur_communicator_delay import URCommunicator
-            communicator_setups['UR5']['kwargs']['delay'] = self._delay
-        else:
-            from senseact.devices.ur.ur_communicator import URCommunicator
-        communicator_setups['UR5']['Communicator'] = URCommunicator
-
-=======
->>>>>>> 5d42476e
         super(ReacherEnv, self).__init__(communicator_setups=communicator_setups,
                                          action_dim=len(self.action_space.low),
                                          observation_dim=len(self.observation_space.low),
