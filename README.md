# SenseAct: A computational framework for real-world robot learning tasks

This repository provides the implementation of several reinforcement learning (RL) tasks with three different real-world robots.
These tasks come with an interface similar to [OpenAI-Gym](https://github.com/openai/gym) so that learning algorithms can be plugged in easily and in a uniform manner across tasks.
All the tasks here are implemented based on a computational model of robot-agent communication proposed by Mahmood et al. (2018a), which we call *SenseAct*.
In this computational model, agent and environment-related computations are ordered and distributed among multiple concurrent processes in a specific way. By doing so, SenseAct enables the following:

- Timely communication between the learning agent and multiple robotic devices with reduced latency,
- Easy and systematic design of robotic tasks for reinforcement learning agents.
- Facilitate reproducible real-world reinforcement learning.

This repository provides the following real-world robotic tasks, which are proposed by Mahmood et al. (2018b) as benchmark tasks for reinforcement learning algorithms:

![Robots](imgs/figure1_robots.jpg)

### For Universal-Robots (UR) robotic arms:
- [UR-Reacher](https://github.com/kindredresearch/SenseAct/blob/master/senseact/envs/ur/reacher_env.py) (both 2 joint and 6 joint control)

### For Dynamixel (DXL) actuators:
- [DXL-Reacher](https://github.com/kindredresearch/SenseAct/blob/master/senseact/envs/dxl/dxl_reacher_env.py)
- [DXL-Tracker](https://github.com/kindredresearch/SenseAct/blob/master/senseact/envs/dxl/dxl_tracker_env.py)

### For iRobot Create 2 robots:
- [Create-Mover](https://github.com/kindredresearch/SenseAct/blob/master/senseact/envs/create2/create2_mover_env.py)
- [Create-Docker](https://github.com/kindredresearch/SenseAct/blob/master/senseact/envs/create2/create2_docker_env.py)

Mahmood et al. (2018b) provides extensive results comparing multiple reinforcement learning algorithms on these tasks. Their results can be reproduced by using this repository (see 'Running experiments' section).

# Installation

SenseAct uses Python3 (>=3.5), and all other requirements are automatically installed via pip.

On Linux and Mac OS X, run the following:
1. `git clone https://github.com/kindredresearch/SenseAct.git`
1. `cd SenseAct`
1. `pip install -e .` or `pip3 install -e .` depends on your setup

Additional instruction for installing [OpenAI Baselines](https://github.com/openai/baselines) needed for running the [advanced examples](examples/advanced) is given in the [corresponding readme](examples/).

### Additional installation steps for Dynamixel-based tasks (Linux only)

Dynamixels can be controlled by drivers written using either ctypes by [Robotis](https://github.com/ROBOTIS-GIT/DynamixelSDK/releases/tag/3.5.4) or pyserial, which can be chosen by passing either `True` (ctypes) or `False` (pyserial) as an argument to the `use_ctypes_driver` parameter of a Dynamixel-based task (e.g., see `examples/advanced/dxl_reacher.py`). We found the ctypes-based driver to provide substantially more timely and precise communication compared to the pyserial-based one.

In order to use the CType-based driver, we need to install gcc and relevant packages for compiling the C libraries:

`sudo apt-get install gcc-5 build-essential gcc-multilib g++-multilib`

Then run the following script to download and compile the Dynamixel driver C libraries:

`sudo bash setup_dxl.sh`

For additional setup and troubleshooting information regarding Dynamixels, please see [DXL Docs](senseact/devices/dxl/).

# Running experiments

One task that is included in the `examples` folder is for the Universal-Robot (UR) arm to learn to reach its finger to a desired target.

<p align="center">
 <img src="imgs/ur5.jpg" alt="UR5" height="250px">
</p>

All environments in SenseAct inherit from OpenAI Gym base environment class, therefore they support Gym interface. In order to run for example an experiment with the UR-Reacher task, first one needs to create an environment object with parameters specific to the robot used in the experiment and start environment processes:

```python
from senseact.envs.ur.reacher_env import ReacherEnv

# Create UR-Reacher-2 environment
env = ReacherEnv(
        setup="UR5_default",
        host=None,
        dof=2,
        control_type="velocity",
        target_type="position",
        reset_type="zero",
        reward_type="precision",
        derivative_type="none",
        deriv_action_max=5,
        first_deriv_max=2,
        accel_max=1.4,
        speed_max=0.3,
        speedj_a=1.4,
        episode_length_time=4.0,
        episode_length_step=None,
        actuation_sync_period=1,
        dt=0.04,
        run_mode="multiprocess",
        rllab_box=False,
        movej_t=2.0,
        delay=0.0,
        random_state=None
    )
# Start environment processes
env.start()
```
After this we can use UR5 Reacher environment object as a regular Gym environment.
 For example, the code below will run a random agent:

```python
import numpy as np
obs = env.reset()
while True:
    action = np.random.normal(size=env.action_space.shape)
    obs, reward, done, info = env.step(action)
    if done:
        env.reset()
```

<<<<<<< HEAD
Or invoke the helper script:

```bash
$ python3 examples/ur2_reacher.py
```

This traines an agent and produces live plotting of the current and target locations as well as the growth curve.

![plot](imgs/learning_curve_dxl_tracker.jpg)



More examples are provided in the `examples` directory. The example scripts use the OpenAI Baselines
implementation of Proximal Policy Optimization ([PPO](https://arxiv.org/abs/1707.06347)) for learning. To install
baselines, simply run `pip install baselines==0.1.5`. Our environment classes
=======
More examples are provided in the [`examples`](examples/) directory.  Our environment classes
>>>>>>> c2fd5825
are also [rllab](https://github.com/rll/rllab) compatible. For example, passing `rllab_box=True` as an argument to the
ReacherEnv makes it rllab compatible. Rllab uses object oriented abstractions for different
components required for their experiments. The environment should be constructed with the corresponding objects provided
by rllab.

# Understanding SenseAct tasks

A SenseAct task consists an environment class and communicator class implementations.
The communicator is written on a per-device basis.
When a device is reused for different tasks or even different robots, the device-specific communicator is supposed to be reused.
Therefore, the communicator is supposed to be generic and task agnostic.
Any information the environment class and the agent need to know about the robot should only go through a communicator.
On the other hand, the 'environment' class fleshes out the reinforcement learning task specification by defining the observation space, the action space and the reward function among other things, based only on the sensorimotor information available from communicators.
In SenseAct, communicators and an environment interact with each other in the following way:

![SenseAct](imgs/SenseAct.png)

The computations of the environment class are distributed among two processes: the experiment process and the task manager process as depicted above.

We provide an example of using a SenseAct task based on a simulated robot in `examples/advanced/sim_double_pendulum.py` so that the inner workings of SenseAct can be understood without requiring a real robot. The simulated robot is based on the [Double Inverted Pendulum environment](https://gym.openai.com/envs/InvertedDoublePendulum-v2/) from OpenAI Gym. The Gym environment is run asynchronously in a separate process than SenseAct processes, emulating how a real robot would work and be interfaced.



# Adding new tasks and robots

In order to add a new physical robot task to SenseAct, one needs to implement a 'communicator' class
facilitating communication with the robot and an 'environment' class defining the task.
The roles of communicators and environments are described in 'Understanding SenseAct' section.

### Implementing a communicator
The communicator class inherits from base [`Communicator`](senseact/communicator.py) class. It should contain all the code required to read
sensory measurements from the robot and send actuation commands to the robot. For example,
reading packets from UR5 robot and sending it actuation commands are done via TCP/IP socket connection. Therefore a [`URCommunicator`](senseact/devices/ur/ur_communicator.py) creates a socket objects that connects to
a UR5 Controller:

```python
class URCommunicator(Communicator):
    def __init__(*args, **kwargs):
      ## some code
      self._sock = URCommunicator.make_connection(*args, **kwargs)
      ## more code
```

Communication with other physical robots may be done through other means, such as pymodbus connection for example, and the communicator class should contain the corresponding code.

The communicator class should implement at least the following methods defined in the base `Communicator` class:

```python
class Communicator(Process):
    def _sensor_handler(self):
        """Handles sensor packet communication and necessary processing.

        Re-establishes connection when it is lost.
        """
        raise NotImplementedError

    def _actuator_handler(self):
        """Handles actuator packet communication and necessary processing.

        Re-establishes connection when it is lost.
        """
        raise NotImplementedError

```

The `_sensor_handler` method is responsible for receiving sensory packets from
the robot, processing them into a numerical array and writing into a `sensor_buffer`, which is an object of [SharedBuffer](senseact/sharedbuffer.py).

For example `_sensor_handler` method in the `URCommunicator` class receives packets from the
socket object and converts them into a numpy array:

```python
def _sensor_handler(self):
    ## some code
    data = self._sock.recv(ur_utils.REALTIME_COMM_PACKET_SIZE)
    parsed = np.frombuffer(data, dtype=ur_utils.REALTIME_COMM_PACKET)
    self.sensor_buffer.write(parsed)
    ## more code
```

The `_actuation_handler` method is responsible for reading actions from `actuator_buffer`, another `SharedBuffer` object, converting them into proper actuation commands and sending them to the robot.

For example, the following fragment of `_actuation_handler` code in the URCommunicator class converts actions into `servoJ` UR5 commands and sends them over the socket connection:

```python
def _actuation_handler(self):
    recent_actuation, time_stamp, _ = self.actuator_buffer.read_update()
    recent_actuation = recent_actuation[0]
    if recent_actuation[0] == ur_utils.COMMANDS['SERVOJ']['id']:
        servoj_values = ur_utils.COMMANDS['SERVOJ']
        cmd = ur_utils.ServoJ(
          q=recent_actuation[1:1 + servoj_values['size'] - 3],
          t=servoj_values['default']['t']
            if recent_actuation[-3] == ur_utils.USE_DEFAULT else recent_actuation[-3],
          lookahead_time=servoj_values['default']['lookahead_time']
            if recent_actuation[-2] == ur_utils.USE_DEFAULT else recent_actuation[-2],
          gain=servoj_values['default']['gain']
            if recent_actuation[-1] == ur_utils.USE_DEFAULT else recent_actuation[-1]
        )
    cmd_str = '{}\n'.format(cmd)
    self._sock.send(cmd_str.encode('ascii'))
```

### Implementing an environment

An environment class inherits from base [`RTRLBaseEnv`](senseact/rtrl_base_env.py) class and from `gym.core.Env` class defined in [Gym](https://github.com/openai/gym/). It contains the code specifying all the aspects of a task a reinforcement learning agent is to perform on the robot.
The environment class should define the reward function, and action and observation spaces for the task and implement corresponding properties. For example, the [`ReacherEnv`](senseact/envs/ur/reacher_env.py) class defines continuous action and observation
spaces as:

```python
import gym
from senseact.rtrl_base_env import RTRLBaseEnv

class ReacherEnv(RTRLBaseEnv, gym.core.Env):
    def __init__(*args, **kwargs):
        ## some code
        from gym.spaces import Box
        self._observation_space = Box(
            low=np.array(
                list(self.angles_low * self.obs_history)  # q_actual
                + list(-np.ones(self.dof * self.obs_history))  # qd_actual
                + list(self.target_low)  # target
                + list(-self.action_low)  # previous action in cont space
            ),
            high=np.array(
                list(self.angles_high * self.obs_history)  # q_actual
                + list(np.ones(self.dof * self.obs_history))  # qd_actual
                + list(self.target_high)    # target
                + list(self.action_high)    # previous action in cont space
            )
        )
        self._action_space = Box(low=self.action_low, high=self.action_high)
        ## more code

    @property
    def observation_space(self):
        return self._observation_space

    @property
    def action_space(self):
        return self._action_space
```

An environment class should also construct a `communicator_setups` dictionary containing
arguments for corresponding communicator class and pass it to the constructor of a base `RTRLBaseEnv` class. The `ReacherEnv` class defines the following dictionary for `URCommunicator` class:

```python
class ReacherEnv(RTRLBaseEnv, gym.core.Env):
    def __init__(*args, **kwargs):
        ## some code
        communicator_setups = {'UR5':
                                   {
                                    'num_sensor_packets': obs_history,
                                    'kwargs': {'host': self.host,
                                               'actuation_sync_period': actuation_sync_period,
                                               'buffer_len': obs_history + SharedBuffer.DEFAULT_BUFFER_LEN,
                                               }
                                    }
                               }
        super(ReacherEnv, self).__init__(communicator_setups=communicator_setups,
                                         action_dim=len(self.action_space.low),
                                         observation_dim=len(self.observation_space.low),
                                         dt=dt,
                                         **kwargs)
```

In addition, an environment should implement at least the following methods defined in `RTRLBaseEnv` class:

```python
class RTRLBaseEnv(object):
    def _compute_sensation_(self, name, sensor_window, timestamp_window, index_window):
      """Converts robot sensory data into observation data.

      This method processes sensory data, creates an observation vector,
      computes _reward_ and whether it is done, and returns all those
      to be written into shared `sensation` buffer.

      To be implemented by the Environment class.

      Returns:
          A numpy array containig data to be written to the `sensation` buffer
      """
      raise NotImplementedError

    def _compute_actuation_(self, action, timestamp, index):
      """Creates `actuation_packet`s.

      To be implemented by the Environment class.

      Args:
          action: A numpy array containing action from the agent
          timestamp: a float with associated timestamp
          index: An integer index of a current action
      """
      raise NotImplementedError

    def _reset_(self):
      """Performs the reset procedure for the task.

      To be implemented by the Environment class.
      """
      raise NotImplementedError
```
The `_compute_sensation_` method converts (a history of) sensory data into an observation vector, computes reward, identifies whether the episode is over and returns these data as a flat numpy array.

The `_compute_actuation_` method converts an action produced by an RL agent into a numpy array representation of a corresponding actuation command and stores it into an `_actuation_packet_` dictionary, which has the format {communicator_string_name: actuation_numpy_array, ...}.

The `_reset_` method defines and executes the end of an episode reset function for a given task. For example, in UR5 Reacher reset moves the arm into a fixed initial position, therefore the `_reset_` method sends corresponding `moveL` UR5 command to `URCommunicator` and sleeps sufficient amount of time for the command to be executed on a robot.

# Citing SenseAct

For the SenseAct computational model, please cite Mahmood et al. (2018a). For individual tasks, please cite Mahmood et al. (2018b).

* Mahmood, A. R., Korenkevych, D., Komer,B. J., Bergstra, J. (2018a). [Setting up a reinforcement learning task with a real-world robot](https://arxiv.org/abs/1803.07067). In *IEEE/RSJ International Conference on Intelligent Robots and Systems*.

* Mahmood A. R., Korenkevych, D., Vasan, G., Ma, W., Bergstra, J. (2018b). Benchmarking Reinforcement Learning Algorithms on Real-World Robots.



<|MERGE_RESOLUTION|>--- conflicted
+++ resolved
@@ -105,25 +105,17 @@
         env.reset()
 ```
 
-<<<<<<< HEAD
 Or invoke the helper script:
 
 ```bash
-$ python3 examples/ur2_reacher.py
+$ python3 examples/advanced/ur5_reacher.py
 ```
 
 This traines an agent and produces live plotting of the current and target locations as well as the growth curve.
 
 ![plot](imgs/learning_curve_dxl_tracker.jpg)
 
-
-
-More examples are provided in the `examples` directory. The example scripts use the OpenAI Baselines
-implementation of Proximal Policy Optimization ([PPO](https://arxiv.org/abs/1707.06347)) for learning. To install
-baselines, simply run `pip install baselines==0.1.5`. Our environment classes
-=======
 More examples are provided in the [`examples`](examples/) directory.  Our environment classes
->>>>>>> c2fd5825
 are also [rllab](https://github.com/rll/rllab) compatible. For example, passing `rllab_box=True` as an argument to the
 ReacherEnv makes it rllab compatible. Rllab uses object oriented abstractions for different
 components required for their experiments. The environment should be constructed with the corresponding objects provided
